--- conflicted
+++ resolved
@@ -1,10 +1,6 @@
 import { useState, useEffect } from 'react';
 import { useNavigate, useSearchParams, useLocation } from 'react-router-dom';
-<<<<<<< HEAD
 import { Plus, Filter, Search, ArrowUpDown, TrendingUp, TrendingDown, ArrowRightLeft, X, Loader2, Download } from 'lucide-react';
-=======
-import { Plus, Filter, Search, ArrowUpDown, TrendingUp, TrendingDown, ArrowRightLeft, X, Download } from 'lucide-react';
->>>>>>> 0f162a63
 import { useAppStore } from '../stores/appStore';
 import transactionService from '../services/transactionService';
 import accountService from '../services/accountService';
@@ -130,6 +126,44 @@
     return transactions.sort((a, b) => new Date(b.date).getTime() - new Date(a.date).getTime());
   };
 
+  const filteredTransactions = transactions.filter(transaction => {
+    const matchesSearch = transaction.description.toLowerCase().includes(searchTerm.toLowerCase());
+    const matchesFilter = filterType === 'all' || transaction.type === filterType;
+    const matchesCategory = filterCategory === 'all' || transaction.category === filterCategory;
+    const matchesAccount = !accountId || transaction.accountId === accountId;
+    
+    // Log de débogage pour les transferts
+    if (transaction.type === 'transfer' && accountId) {
+      console.log('🔍 Filtrage transfert:', {
+        transactionId: transaction.id,
+        accountId: transaction.accountId,
+        filteredAccountId: accountId,
+        amount: transaction.amount,
+        description: transaction.description,
+        matchesAccount
+      });
+    }
+    
+    return matchesSearch && matchesFilter && matchesCategory && matchesAccount;
+  });
+
+  // Sort filtered transactions by date (newest first)
+  const sortedTransactions = sortTransactionsByDateDesc(filteredTransactions);
+  console.log('📅 Transactions sorted (newest first):', sortedTransactions.slice(0, 3).map(t => ({
+    id: t.id,
+    description: t.description,
+    date: t.date,
+    amount: t.amount
+  })));
+
+  const totalIncome = transactions
+    .filter(t => t.type === 'income')
+    .reduce((sum, t) => sum + t.amount, 0);
+
+  const totalExpenses = Math.abs(transactions
+    .filter(t => t.type === 'expense')
+    .reduce((sum, t) => sum + t.amount, 0));
+
   // Fonction pour échapper les valeurs CSV
   const escapeCSV = (value: string): string => {
     // Si la valeur contient des virgules, des guillemets ou des sauts de ligne, l'entourer de guillemets
@@ -164,7 +198,7 @@
       });
 
       // En-têtes CSV
-      const headers = ['Date', 'Description', 'Category', 'Type', 'Amount', 'Account'];
+      const headers = ['Date', 'Description', 'Catégorie', 'Type', 'Montant', 'Compte'];
       const csvRows = [headers.map(h => escapeCSV(h)).join(',')];
 
       // Données CSV
@@ -196,8 +230,8 @@
         const formattedAmount = Math.abs(transaction.amount).toFixed(2);
 
         const row = [
-          formatDateForCSV(transaction.date),
-          escapeCSV(transaction.description),
+          formatDateForCSV(new Date(transaction.date)),
+          escapeCSV(transaction.description || ''),
           escapeCSV(category.name),
           escapeCSV(typeLabel),
           formattedAmount,
@@ -228,86 +262,6 @@
     } catch (error) {
       console.error('Erreur lors de l\'export CSV:', error);
     }
-  };
-
-  const filteredTransactions = transactions.filter(transaction => {
-    const matchesSearch = transaction.description.toLowerCase().includes(searchTerm.toLowerCase());
-    const matchesFilter = filterType === 'all' || transaction.type === filterType;
-    const matchesCategory = filterCategory === 'all' || transaction.category === filterCategory;
-    const matchesAccount = !accountId || transaction.accountId === accountId;
-    
-    // Log de débogage pour les transferts
-    if (transaction.type === 'transfer' && accountId) {
-      console.log('🔍 Filtrage transfert:', {
-        transactionId: transaction.id,
-        accountId: transaction.accountId,
-        filteredAccountId: accountId,
-        amount: transaction.amount,
-        description: transaction.description,
-        matchesAccount
-      });
-    }
-    
-    return matchesSearch && matchesFilter && matchesCategory && matchesAccount;
-  });
-
-  // Sort filtered transactions by date (newest first)
-  const sortedTransactions = sortTransactionsByDateDesc(filteredTransactions);
-  console.log('📅 Transactions sorted (newest first):', sortedTransactions.slice(0, 3).map(t => ({
-    id: t.id,
-    description: t.description,
-    date: t.date,
-    amount: t.amount
-  })));
-
-  const totalIncome = transactions
-    .filter(t => t.type === 'income')
-    .reduce((sum, t) => sum + t.amount, 0);
-
-  const totalExpenses = Math.abs(transactions
-    .filter(t => t.type === 'expense')
-    .reduce((sum, t) => sum + t.amount, 0));
-
-  // Fonction pour exporter les transactions filtrées en CSV
-  const exportToCSV = () => {
-    const csvHeaders = ['Date', 'Description', 'Catégorie', 'Type', 'Montant', 'Compte'];
-    const csvRows = sortedTransactions.map(transaction => {
-      const category = TRANSACTION_CATEGORIES[transaction.category]?.name || transaction.category;
-      const account = accountsMap.get(transaction.accountId);
-      const accountName = account?.name || 'Compte inconnu';
-      const date = new Date(transaction.date).toISOString().split('T')[0];
-      const amount = transaction.amount.toFixed(2);
-      const type = transaction.type === 'income' ? 'Revenu' : transaction.type === 'expense' ? 'Dépense' : 'Transfert';
-      
-      // Échapper les valeurs contenant des virgules ou guillemets
-      const escapeCSV = (value: string) => {
-        if (value.includes(',') || value.includes('"') || value.includes('\n')) {
-          return `"${value.replace(/"/g, '""')}"`;
-        }
-        return value;
-      };
-      
-      return [
-        date,
-        escapeCSV(transaction.description || ''),
-        escapeCSV(category),
-        type,
-        amount,
-        escapeCSV(accountName)
-      ].join(',');
-    });
-    
-    const csvContent = [csvHeaders.join(','), ...csvRows].join('\n');
-    const blob = new Blob(['\ufeff' + csvContent], { type: 'text/csv;charset=utf-8;' });
-    const link = document.createElement('a');
-    const url = URL.createObjectURL(blob);
-    const today = new Date().toISOString().split('T')[0];
-    link.setAttribute('href', url);
-    link.setAttribute('download', `transactions-${today}.csv`);
-    link.style.visibility = 'hidden';
-    document.body.appendChild(link);
-    link.click();
-    document.body.removeChild(link);
   };
 
   if (isLoading) {
@@ -415,22 +369,15 @@
           </div>
           <button 
             onClick={exportToCSV}
-            className="p-3 bg-gray-100 text-gray-600 rounded-lg hover:bg-gray-200 transition-colors flex items-center space-x-2"
+            className="p-3 bg-gray-100 text-gray-600 rounded-lg hover:bg-gray-200 transition-colors flex items-center space-x-2 disabled:opacity-50 disabled:cursor-not-allowed"
             title="Exporter en CSV"
+            disabled={sortedTransactions.length === 0}
           >
             <Download className="w-4 h-4" />
             <span className="hidden sm:inline">Exporter</span>
           </button>
           <button className="p-3 bg-gray-100 text-gray-600 rounded-lg hover:bg-gray-200 transition-colors">
             <Filter className="w-4 h-4" />
-          </button>
-          <button 
-            onClick={exportToCSV}
-            className="p-3 bg-gray-100 text-gray-600 rounded-lg hover:bg-gray-200 transition-colors"
-            title="Exporter en CSV"
-            disabled={sortedTransactions.length === 0}
-          >
-            <Download className="w-4 h-4" />
           </button>
         </div>
 
