--- conflicted
+++ resolved
@@ -1,10 +1,6 @@
 import { useState, useEffect } from 'react';
 import { useNavigate, useSearchParams, useLocation } from 'react-router-dom';
-<<<<<<< HEAD
 import { Plus, Filter, Search, ArrowUpDown, TrendingUp, TrendingDown, ArrowRightLeft, X, Loader2, Download } from 'lucide-react';
-=======
-import { Plus, Filter, Search, ArrowUpDown, TrendingUp, TrendingDown, ArrowRightLeft, X, Loader2 } from 'lucide-react';
->>>>>>> 9c5eb845
 import { useAppStore } from '../stores/appStore';
 import transactionService from '../services/transactionService';
 import { db } from '../lib/database';
@@ -43,7 +39,6 @@
       } else if (filterParam === 'all') {
         setFilterType('all');
       }
-<<<<<<< HEAD
     }
     
     // Traiter le paramètre de catégorie
@@ -60,17 +55,6 @@
       } else {
         setFilterCategory('all');
       }
-    }
-    
-    // Nettoyer l'URL en supprimant les paramètres après traitement
-    if (filterParam || categoryParam) {
-      const newSearchParams = new URLSearchParams(searchParams);
-      newSearchParams.delete('filter');
-      newSearchParams.delete('category');
-      const newUrl = `${location.pathname}${newSearchParams.toString() ? `?${newSearchParams.toString()}` : ''}`;
-      window.history.replaceState({}, '', newUrl);
-=======
->>>>>>> fix-category-filter-conservative
     }
   }, [searchParams]);
 
@@ -179,7 +163,6 @@
     .filter(t => t.type === 'expense')
     .reduce((sum, t) => sum + t.amount, 0));
 
-<<<<<<< HEAD
   // Fonction pour exporter les transactions filtrées en CSV
   const exportToCSV = () => {
     const csvHeaders = ['Date', 'Description', 'Catégorie', 'Type', 'Montant', 'Compte'];
@@ -235,8 +218,6 @@
     );
   }
 
-=======
->>>>>>> 9c5eb845
   return (
     <div className="p-4 pb-20 space-y-6">
       {/* En-tête */}
@@ -402,16 +383,6 @@
           </div>
         )}
       </div>
-
-      {/* Indicateur de chargement */}
-      {isLoading && (
-        <div className="flex items-center justify-center py-12">
-          <div className="text-center">
-            <Loader2 className="w-8 h-8 text-blue-600 animate-spin mx-auto mb-3" />
-            <p className="text-gray-600 text-sm">Chargement des transactions...</p>
-          </div>
-        </div>
-      )}
 
       {/* Liste des transactions */}
       {!isLoading && (
